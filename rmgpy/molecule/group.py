--- conflicted
+++ resolved
@@ -65,11 +65,8 @@
     `spinMultiplicity`  ``list``            The allowed spin multiplicities (as short integers)
     `charge`            ``list``            The allowed formal charges (as short integers)
     `label`             ``str``             A string label that can be used to tag individual atoms
-<<<<<<< HEAD
     `coords`            ``numpy array``     The (x,y,z) coordinates in Angstrom
-=======
     `lonePairs`         ``list``            The number of lone electron pairs
->>>>>>> a1f63b5d
     =================== =================== ====================================
 
     Each list represents a logical OR construct, i.e. an atom will match the
@@ -79,11 +76,7 @@
     order to match.
     """
 
-<<<<<<< HEAD
-    def __init__(self, atomType=None, radicalElectrons=None, spinMultiplicity=None, charge=None, label='', coords=None):
-=======
-    def __init__(self, atomType=None, radicalElectrons=None, spinMultiplicity=None, charge=None, label='', lonePairs=None):
->>>>>>> a1f63b5d
+    def __init__(self, atomType=None, radicalElectrons=None, spinMultiplicity=None, charge=None, label='', lonePairs=None, coords=None):
         Vertex.__init__(self)
         self.atomType = atomType or []
         for index in range(len(self.atomType)):
@@ -93,11 +86,8 @@
         self.spinMultiplicity = spinMultiplicity or []
         self.charge = charge or []
         self.label = label
-<<<<<<< HEAD
+        self.lonePairs = lonePairs or []
         self.coords = coords
-=======
-        self.lonePairs = lonePairs or []
->>>>>>> a1f63b5d
 
     def __reduce__(self):
         """
