--- conflicted
+++ resolved
@@ -3,13 +3,10 @@
 import external.cclib as cclib
 import logging
 from subprocess import Popen
-<<<<<<< HEAD
+import distutils.spawn
 import time
 import math
 import numpy
-=======
-import distutils.spawn
->>>>>>> fb393c41
 
 from rmgpy.molecule import Molecule, Atom, getElement
 from rmgpy.reaction import Reaction
@@ -36,12 +33,6 @@
         executablePath = os.path.join(mopacEnv , 'MOPAC2012.exe')
     elif os.path.exists(os.path.join(mopacEnv , 'MOPAC2009.exe')):
         executablePath = os.path.join(mopacEnv , 'MOPAC2009.exe')
-<<<<<<< HEAD
-    else:
-        executablePath = os.path.join(mopacEnv , '(MOPAC 2009 or 2012)')
-    
-    usePolar = False#use polar keyword in MOPAC
-=======
     elif os.path.exists(os.path.join(mopacEnv , 'mopac')):
         executablePath = os.path.join(mopacEnv , 'mopac')
     else:      
@@ -50,8 +41,7 @@
                          distutils.spawn.find_executable('MOPAC2012.exe') or \
                          os.path.join(mopacEnv , '(MOPAC 2009 or 2012)')
 
-    usePolar = False #use polar keyword in MOPAC
->>>>>>> fb393c41
+    usePolar = False#use polar keyword in MOPAC
     
     "Keywords for the multiplicity"
     multiplicityKeywords = {
